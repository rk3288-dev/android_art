--- conflicted
+++ resolved
@@ -624,57 +624,6 @@
             InvokeType type, bool isRange)
 {
 #if defined(TARGET_ARM)
-<<<<<<< HEAD
-    // Location of reference to data array
-    int valueOffset = String::ValueOffset().Int32Value();
-    // Location of count
-    int countOffset = String::CountOffset().Int32Value();
-    // Starting offset within data array
-    int offsetOffset = String::OffsetOffset().Int32Value();
-    // Start of char data with array_
-    int dataOffset = Array::DataOffset(sizeof(uint16_t)).Int32Value();
-
-    RegLocation rlObj = oatGetSrc(cUnit, mir, 0);
-    RegLocation rlIdx = oatGetSrc(cUnit, mir, 1);
-    rlObj = loadValue(cUnit, rlObj, kCoreReg);
-    rlIdx = loadValue(cUnit, rlIdx, kCoreReg);
-    int regMax;
-    int regOff = oatAllocTemp(cUnit);
-    int regPtr = oatAllocTemp(cUnit);
-    genNullCheck(cUnit, rlObj.sRegLow, rlObj.lowReg, mir);
-    bool rangeCheck = (!(mir->optimizationFlags & MIR_IGNORE_RANGE_CHECK));
-    if (rangeCheck) {
-        regMax = oatAllocTemp(cUnit);
-        loadWordDisp(cUnit, rlObj.lowReg, countOffset, regMax);
-    }
-    loadWordDisp(cUnit, rlObj.lowReg, offsetOffset, regOff);
-    loadWordDisp(cUnit, rlObj.lowReg, valueOffset, regPtr);
-    LIR* launchPad = NULL;
-    if (rangeCheck) {
-        // Set up a launch pad to allow retry in case of bounds violation */
-        launchPad = rawLIR(cUnit, 0, kPseudoIntrinsicRetry, (int)mir, type);
-        oatInsertGrowableList(cUnit, &cUnit->intrinsicLaunchpads,
-                              (intptr_t)launchPad);
-        opRegReg(cUnit, kOpCmp, rlIdx.lowReg, regMax);
-        oatFreeTemp(cUnit, regMax);
-        opCondBranch(cUnit, kCondCs, launchPad);
-    }
-    opRegImm(cUnit, kOpAdd, regPtr, dataOffset);
-    opRegReg(cUnit, kOpAdd, regOff, rlIdx.lowReg);
-    RegLocation rlDest = inlineTarget(cUnit, bb, mir);
-    RegLocation rlResult = oatEvalLoc(cUnit, rlDest, kCoreReg, true);
-    loadBaseIndexed(cUnit, regPtr, regOff, rlResult.lowReg, 1, kUnsignedHalf);
-    oatFreeTemp(cUnit, regOff);
-    oatFreeTemp(cUnit, regPtr);
-    storeValue(cUnit, rlDest, rlResult);
-    if (rangeCheck) {
-        launchPad->operands[2] = 0;  // no resumption
-        launchPad->operands[3] = (uintptr_t)bb;
-    }
-    // Record that we've already inlined & null checked
-    mir->optimizationFlags |= (MIR_INLINED | MIR_IGNORE_NULL_CHECK);
-    return true;
-=======
   // Location of reference to data array
   int valueOffset = String::ValueOffset().Int32Value();
   // Location of count
@@ -718,13 +667,12 @@
   oatFreeTemp(cUnit, regPtr);
   storeValue(cUnit, rlDest, rlResult);
   if (rangeCheck) {
-    launchPad->operands[2] = NULL;  // no resumption
+    launchPad->operands[2] = 0;  // no resumption
     launchPad->operands[3] = (uintptr_t)bb;
   }
   // Record that we've already inlined & null checked
   mir->optimizationFlags |= (MIR_INLINED | MIR_IGNORE_NULL_CHECK);
   return true;
->>>>>>> bf6863fc
 #else
   return false;
 #endif
@@ -890,30 +838,6 @@
                                MIR* mir, InvokeType type)
 {
 #if defined(TARGET_ARM)
-<<<<<<< HEAD
-    oatClobberCalleeSave(cUnit);
-    oatLockCallTemps(cUnit);  // Using fixed registers
-    int regThis = rARG0;
-    int regCmp = rARG1;
-
-    RegLocation rlThis = oatGetSrc(cUnit, mir, 0);
-    RegLocation rlCmp = oatGetSrc(cUnit, mir, 1);
-    loadValueDirectFixed(cUnit, rlThis, regThis);
-    loadValueDirectFixed(cUnit, rlCmp, regCmp);
-    int rTgt = loadHelper(cUnit, ENTRYPOINT_OFFSET(pStringCompareTo));
-    genNullCheck(cUnit, rlThis.sRegLow, regThis, mir);
-    //TUNING: check if rlCmp.sRegLow is already null checked
-    LIR* launchPad = rawLIR(cUnit, 0, kPseudoIntrinsicRetry, (int)mir, type);
-    oatInsertGrowableList(cUnit, &cUnit->intrinsicLaunchpads,
-                          (intptr_t)launchPad);
-    opCmpImmBranch(cUnit, kCondEq, regCmp, 0, launchPad);
-    opReg(cUnit, kOpBlx, rTgt);
-    launchPad->operands[2] = 0;  // No return possible
-    launchPad->operands[3] = (uintptr_t)bb;
-    // Record that we've already inlined & null checked
-    mir->optimizationFlags |= (MIR_INLINED | MIR_IGNORE_NULL_CHECK);
-    return true;
-=======
   oatClobberCalleeSave(cUnit);
   oatLockCallTemps(cUnit);  // Using fixed registers
   int regThis = rARG0;
@@ -928,15 +852,14 @@
   //TUNING: check if rlCmp.sRegLow is already null checked
   LIR* launchPad = rawLIR(cUnit, 0, kPseudoIntrinsicRetry, (int)mir, type);
   oatInsertGrowableList(cUnit, &cUnit->intrinsicLaunchpads,
-              (intptr_t)launchPad);
+                        (intptr_t)launchPad);
   opCmpImmBranch(cUnit, kCondEq, regCmp, 0, launchPad);
   opReg(cUnit, kOpBlx, rTgt);
-  launchPad->operands[2] = NULL;  // No return possible
+  launchPad->operands[2] = 0;  // No return possible
   launchPad->operands[3] = (uintptr_t)bb;
   // Record that we've already inlined & null checked
   mir->optimizationFlags |= (MIR_INLINED | MIR_IGNORE_NULL_CHECK);
   return true;
->>>>>>> bf6863fc
 #else
   return false;
 #endif
